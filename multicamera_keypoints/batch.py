import os
from os.path import join
import datetime
import time
import warnings

import numpy as np
import matplotlib.pyplot as plt

from multicamera_keypoints.vid_utils import count_frames_cached
from multicamera_keypoints.io import load_config, update_config, save_config, PROCESSING_STEPS
from multicamera_keypoints.file_utils import is_file_openable_and_contains_data
# from multicamera_keypoints.file_utils import find_files_from_pattern
from o2_utils.selectors import find_files_from_pattern
from o2_utils.slurm import get_job_info


def format_time_from_sec(seconds):
    """Convert seconds to HH:MM:SS format

    Parameters
    ----------
    seconds : int
        Duration in seconds

    Returns
    -------
    str
        The duration represented in HH:MM:SS format
    """
    hours = seconds // 3600
    minutes = (seconds % 3600) // 60
    seconds = seconds % 60
    return f"{hours:02}:{minutes:02}:{seconds:02}"


def calculate_seconds_from_time_str(time_str):
    """Convert HH:MM:SS format to seconds

    Parameters
    ----------
    time_str : str
        Duration in HH:MM:SS format

    Returns
    -------
    int
        The duration in seconds
    """
    hours, minutes, seconds = map(int, time_str.split(":"))
    return hours*3600 + minutes*60 + seconds


# def prepare_calibration_batch(project_dir, overwrite=False):
#     """Prepare a batch script for each step of the calibration process.

#     Parameters
#     ----------
#     project_dir : str
#         Path to the project directory

#     overwrite : bool
#         If True, overwrite existing data.

#     Returns
#     -------
#     None
#     """
#     # Load the project config
#     project_dir = os.path.abspath(project_dir)
#     config = load_config(project_dir)

    

#     # Make a directory to hold files relevant to each proc step
#     step_dir = join(project_dir, "keypoint_batch", "CALIBRATION")
#     slurm_out_dir = join(step_dir, "slurm_outs")
#     os.makedirs(step_dir, exist_ok=True)
#     os.makedirs(slurm_out_dir, exist_ok=True)
#     update_config(
#         project_dir, 
#         {"CALIBRATION": {"slurm_params": {
#             "slurm_out_dir": slurm_out_dir,
#             "step_dir": step_dir,
#         }}},
#         verbose=False,
#     )

#     # Generate the slurm scripts
#     time.sleep(0.5)
#     now = datetime.datetime.now().strftime("%Y%m%d_%H%M%S")
#     config = load_config(project_dir)
#     n_skipped_because_done = 0
#     n_cmds = 0
#     for vid_name, vid_info in config["CALIBRATION_VIDEOS"].items():

#         # Check if this step is done on this vid, if so, skip
#         if vid_info["CALIBRATION_done"] and not overwrite:
#             n_skipped_because_done += 1
#             continue

#         slurm_cmd = _make_slurm_cmd(**config["CALIBRATION"]['slurm_params'], time=vid_info["proc_time"], slurm_out_prefix=f"calibration_{now}", job_name=f"{vid_name}_CALIBRATION")
#         wrap_cmd = _make_wrap_cmd(**config["CALIBRATION"]['wrap_params'])
#         cmd = slurm_cmd + wrap_cmd
#         out_file = join(config["CALIBRATION"]["slurm_params"]["step_dir"], f"CALIBRATION_batch_{now}.sh")
#         n_cmds += 1
#         with open(out_file, "a") as f:
#             args_str = " ".join([arg for arg in config["CALIBRATION"]["func_args"].values()]).format(video_dir=vid_info["video_dir"])
#             full_cmd = cmd.format(args=args_str)
#             f.write(full_cmd)
#             f.write("\n\n")

#     if n_cmds > 0:
#         print(f"Batch script for calibration ready at {out_file}, containing {n_cmds} jobs.")
#     if n_skipped_because_done:
#         print(f"Skipped {n_skipped_because_done} jobs because they were already done.")

#     return


def _prepare_calibrations_for_batch(project_dir, overwrite=False):
    config = load_config(project_dir)

    # Prep processing for each video
    for vid_name, vid_info in config["CALIBRATION_VIDEOS"].items():

        # If not already done, calculate the number of frames in each video
        if ("nframes" not in vid_info) or overwrite:
            nframes = vid_info["nframes"] = count_frames_cached(find_files_from_pattern(vid_info["video_dir"], "*.top*.mp4", ["azure"]))
        else:
            nframes = vid_info["nframes"]

        # Calculate how much time needed for each step of processing
        time_sec = max(5*60, int(nframes * config["CALIBRATION"]["slurm_params"]["sec_per_frame"]))  # min 5 minutes
        update_config(
            project_dir, 
            {"CALIBRATION_VIDEOS": {vid_name: {
                "nframes": nframes,
                "CALIBRATION_time": format_time_from_sec(time_sec),
            }}},
            verbose=False,
        )


def _prepare_videos_for_batch(project_dir, processing_steps=None, increment_time_fraction=1.0, recalculate=False):
    """Calculate the number of frames in each video and the time needed for each step of processing.

    Parameters
    ----------
    project_dir : str   
        Path to the project directory.

    recalculate : bool
        If True, recalculate the number of frames in each video.

    Returns
    -------
    None
    """

    config = load_config(project_dir)

    # Prep processing for each video
    for vid_name, vid_info in config["VID_INFO"].items():

        # If not already done, calculate the number of frames in each video
        if ("nframes" not in vid_info) or recalculate:
            nframes = vid_info["nframes"] = count_frames_cached(vid_info["video_path"])
        else:
            nframes = vid_info["nframes"]

        # Do a spot check for video issues by ensuring nframes is reasonable
        if nframes == 0:
            raise ValueError(f"Unable to count frames for video {vid_name}. The file may be corrupted — please check it manually.")
        elif nframes < 120:
            warnings.warn(f"Video {vid_name} has fewer than 120 frames. This may be an issue.")

        # Calculate how much time needed for each step of processing
        for step in processing_steps:
            time_sec = int(increment_time_fraction * max(5*60, nframes * config[step]["slurm_params"]["sec_per_frame"]))  # min 5 minutes
            vid_info[f"{step}_time"] = format_time_from_sec(time_sec)

    # Update the config
    update_config(
        project_dir,
        {"VID_INFO": {vid_name: vid_info for vid_name, vid_info in config["VID_INFO"].items()}},
        verbose=False,
    )

    return


def _prepare_sessions_for_batch(project_dir, processing_steps=None, increment_time_fraction=1.0, recalculate=False):
    
    config = load_config(project_dir)

    # Prep processing for each video
    for session_name, session_info in config["SESSION_INFO"].items():

        ### Confirm that the session is ready for processing  ###
        # for each video in the session, check in the video info that centernet and hrnet are done
        ready_for_processing = True
        for video in session_info["videos"]:
            for step in ["CENTERNET", "HRNET"]:
                if not all([config["VID_INFO"][video][f"{step}_done"]]):
                    ready_for_processing = False
                    
        # Check that the calibration file 1) exists 2) has been processed
        if session_info["calibration"] is None:
            ready_for_processing = False  # no calibration file has been matched to this session yet
        elif session_info["calibration"] is not None:
            calib_info = config["CALIBRATION_VIDEOS"][session_info["calibration"]]
            session_info["CALIBRATION_done"] = calib_info["CALIBRATION_done"]
            if not calib_info["CALIBRATION_done"]:
                ready_for_processing = False

        # Set the ready_for_processing flag
        config["SESSION_INFO"][session_name]["ready_for_processing"] = ready_for_processing
        
        # Find nframes for each video in the session
        nframes = config["VID_INFO"][session_info["videos"][0]]["nframes"]

        # Calculate how much time needed for each step of processing
        for step in processing_steps:
            time_sec = int(increment_time_fraction * max(5*60, nframes * config[step]["slurm_params"]["sec_per_frame"]))  # min 5 minutes
            session_info[f"{step}_time"] = format_time_from_sec(time_sec)

    # Update the config
    update_config(
        project_dir,
        {"SESSION_INFO": config["SESSION_INFO"]},
        verbose=False,
    )


def prepare_batch(project_dir, processing_steps=None, increment_time_fraction=1.0, overwrite=False):
    """Prepare a batch script for each processing step.

    This function is fairly agnostic to the specific processing step going on.
    It takes care of:
        -- figuring out how long to run the job for
        -- making sure your directories are set up correctly
        -- generating an sbatch command for each video.

    The step-specific code is currently in io.generate_config(),
    where, for each step, there is a hard-coded python script
    and most of their arguments.

    Parameters
    ----------
    project_dir : str
        Path to the project directory

    processing_steps : list of str
        List of processing steps to run. 

    increment_time_fraction : float, optional
        If given, the time requested for each job is multiplied by this factor.
        Useful for when a few jobs fail due to timeout and you need to re-run.

    overwrite : bool
        If True, pass " --overwrite" to the processing script.

    Returns
    -------
    None
    """
    
    # Determine if we're doing video- or session-level processing, and prepare items accordingly.
    if processing_steps is None:
        raise ValueError("Please specify at least one processing step to run")

    elif all([any([base_step in step for base_step in ["CALIBRATION"]]) for step in processing_steps]):
        _prepare_calibrations_for_batch(project_dir, overwrite=overwrite)
        config_info_key = "CALIBRATION_VIDEOS"

    elif all([any([base_step in step for base_step in ["CENTERNET", "HRNET"]]) for step in processing_steps]):
        _prepare_videos_for_batch(project_dir, processing_steps=processing_steps, increment_time_fraction=increment_time_fraction, recalculate=False)
        config_info_key = "VID_INFO"

    elif all([any([base_step in step for base_step in ["TRIANGULATION", "GIMBAL"]]) for step in processing_steps]):
        _prepare_sessions_for_batch(project_dir, processing_steps=processing_steps, increment_time_fraction=increment_time_fraction, recalculate=False)
        config_info_key = "SESSION_INFO"


    # Update cuarrently running jobs, in case any have finished since the last time we checked
    for step in processing_steps:
        update_running_jobs(project_dir, step)
        
    # Make a directory to hold files relevant to each proc step
    for step in processing_steps:
        step_dir = join(project_dir, "keypoint_batch", step)
        slurm_out_dir = join(step_dir, "slurm_outs")
        os.makedirs(step_dir, exist_ok=True)
        os.makedirs(slurm_out_dir, exist_ok=True)
        update_config(
            project_dir, 
            {step: {"slurm_params": {
                "slurm_out_dir": slurm_out_dir,
                "step_dir": step_dir,
            }}},
            verbose=False,
        )

    # Generate the commands required for each step / video
    time.sleep(0.5)
    now = datetime.datetime.now().strftime("%Y-%m-%d_%H-%M-%S")
    config = load_config(project_dir)
    n_skipped_because_prev_steps_not_done = 0
    n_skipped_because_not_ready = 0
    n_skipped_because_done = 0
    n_skipped_because_running = 0
    for step in processing_steps:
        n_cmds = 0

        # For each video / session
        for item_name, item_info in config[config_info_key].items():

            # import pdb
            # pdb.set_trace()

            # Check all previous steps are done on this item
            previous_steps = config[step]["step_dependencies"]
            if previous_steps is not None and not all([f"{prev}_done" in item_info and item_info[f"{prev}_done"] for prev in previous_steps]):
                n_skipped_because_prev_steps_not_done += 1
                continue

            if "ready_for_processing" in item_info and not item_info["ready_for_processing"]:
                n_skipped_because_not_ready += 1
                continue

            # Check if this item is currently being processed
            jobs_in_prog_names = [d["NAME"] for d in config[step]["slurm_params"]["jobs_in_progress"].values()]
            if any([item_name in job_name for job_name in jobs_in_prog_names]):
                n_skipped_because_running += 1
                continue

            # Check if this step is done on this item, if so, skip
            if f"{step}_done" in item_info and item_info[f"{step}_done"] and not overwrite:
                n_skipped_because_done += 1
                continue

            # Make the command to get an sbatch job with the right time / partition / etc.
            slurm_cmd = _make_slurm_cmd(
                time=item_info[f"{step}_time"],
                **config[step]['slurm_params'],
                slurm_out_prefix=f"{step}_{item_name}_{now}",
                job_name=f"{item_name}_{step}",
            )

            # Format the python command with conda env / modules / python script to use.
            wrap_cmd = _make_wrap_cmd(**config[step]['wrap_params'])

            # Creat the full command
            cmd = slurm_cmd + wrap_cmd

            # Prepare an output file
            out_file = join(config[step]["slurm_params"]["step_dir"], f"{step}_batch_{now}.sh")
            
            with open(out_file, "a") as f:
<<<<<<< HEAD
                args_str = " ".join([arg for arg in config[step]["func_args"].values()]).format(**vid_info)
                if "func_kwargs" in config[step]:
                    kwargs_str = " ".join([f"--{k} {v}" if not isinstance(v, bool) else f"--{k}" for k, v in config[step]["func_kwargs"].items()])
                else:
                    kwargs_str = ""
                if "output_name" in config[step]["output_info"]:
                    kwargs_str = kwargs_str + f" --output_name {config[step]['output_info']['output_name']}"
                full_cmd = cmd.format(args=args_str, kwargs=kwargs_str)
=======

                # Prepare the un-formatted args (i.e. "{video_path}")
                args_str = " ".join([arg for arg in config[step]["func_args"].values()]).format(**item_info)
                args_str = args_str + f" --output_name {config[step]['output_info']['output_name']}"
                if overwrite:
                    args_str = args_str + " --overwrite"

                # Finally, add item-specific arguments (ie path to a specific video)
                full_cmd = cmd.format(args=args_str)  # TODO: this could probably be part of _make_wrap_cmd

                # Write the command to the file
>>>>>>> 96a151c8
                f.write(full_cmd)
                f.write("\n\n")
            n_cmds += 1

        # Report results
        if n_cmds > 0:
            print(f"Batch script for step {step} ready, containing {n_cmds} jobs.")
            print("\t script: ", out_file)

        if n_skipped_because_prev_steps_not_done:
            print(f"Skipped {n_skipped_because_prev_steps_not_done} jobs because previous steps were not done.")
        if n_skipped_because_not_ready:
            print(f"Skipped {n_skipped_because_not_ready} jobs because session was not ready.")
        if n_skipped_because_running:
            print(f"Skipped {n_skipped_because_running} jobs because they are already being processed.")
        if n_skipped_because_done:
            print(f"Skipped {n_skipped_because_done} jobs because they were already done")
        
    return


# def prepare_session_batch(project_dir, processing_steps=None, increment_time_fraction=1.0, overwrite=False):
#     """ Prepare a batch script for session-level processing steps, ie TRIANGULATION and GIMBAL.

#     Parameters
#     ----------
#     project_dir : str
#         Path to the project directory

#     processing_steps : list of str
#         List of processing steps to run. For example, ["TRIANGULATION", "GIMBAL"]

#     increment_time_fraction : float, optional
#         If given, the time requested for each job is multiplied by this factor.
#         Useful for when a few jobs fail due to timeout and you need to re-run.

#     overwrite : bool
#         If True, recalculate the number of frames in each video, re-do processing steps, etc.
#     """
#     # Load the project config
#     project_dir = os.path.abspath(project_dir)
#     config = load_config(project_dir)

#     if processing_steps is None:
#         raise ValueError("Please specify at least one processing step to run")
#     elif not all([
#         any([base_step in step for base_step in ["TRIANGULATION", "GIMBAL"]])
#         for step in processing_steps
#     ]):
#         raise ValueError("Only CENTERNET and HRNET are supported as video-level processing steps")

    

#     # Make a directory to hold files relevant to each proc step
#     for step in processing_steps:
#         step_dir = join(project_dir, "keypoint_batch", step)
#         slurm_out_dir = join(step_dir, "slurm_outs")
#         os.makedirs(step_dir, exist_ok=True)
#         os.makedirs(slurm_out_dir, exist_ok=True)
#         update_config(
#             project_dir, 
#             {step: {"slurm_params": {
#                 "slurm_out_dir": slurm_out_dir,
#                 "step_dir": step_dir,
#             }}},
#             verbose=False,
#         )

#     # Generate the commands required for each step / video
#     time.sleep(0.5)
#     now = datetime.datetime.now().strftime("%Y-%m-%d_%H-%M-%S")
#     config = load_config(project_dir)
#     n_skipped_because_not_ready = 0
#     n_skipped_because_running = 0
#     n_skipped_because_done = 0
#     for step in processing_steps:
#         n_cmds = 0
#         for session_name, session_info in config["SESSION_INFO"].items():


#             # Check triang is done before gimbal
#             if step == "GIMBAL" and not session_info["TRIANGULATION_done"]:
#                 n_skipped_because_not_ready += 1
#                 continue
            
#             if not session_info["ready_for_processing"]:
#                 n_skipped_because_not_ready += 1
#                 continue

#             # Check if this step is done on this session, if so, skip
#             if f"{step}_done" in session_info and session_info[f"{step}_done"] and not overwrite:
#                 n_skipped_because_done += 1
#                 continue

#             # Check if this session is currently being run
#             jobs_in_prog_names = [d["NAME"] for d in config[step]["slurm_params"]["jobs_in_progress"].values()]
#             if any([session_name in job_name for job_name in jobs_in_prog_names]):
#                 n_skipped_because_running += 1
#                 continue

#             slurm_cmd = _make_slurm_cmd(
#                 time=session_info[f"{step}_time"],
#                 **config[step]['slurm_params'],
#                 slurm_out_prefix=f"{step}_{session_name}_{now}",
#                 job_name=f"{session_name}_{step}",
#             )
#             wrap_cmd = _make_wrap_cmd(**config[step]['wrap_params'])
#             cmd = slurm_cmd + wrap_cmd
#             out_file = join(config[step]["slurm_params"]["step_dir"], f"{step}_batch_{now}.sh")
#             with open(out_file, "a") as f:
#                 try:
#                     args_str = " ".join([arg for arg in config[step]["func_args"].values()]).format(**session_info)
#                 except KeyError:
#                     warnings.warn(f"Could not find all required arguments for step {step} in session {session_name}. Skipping.")
#                     continue
#                 if overwrite:
#                     args_str = args_str + " --overwrite"
#                 full_cmd = cmd.format(args=args_str)
#                 f.write(full_cmd)
#                 f.write("\n\n")
#             n_cmds += 1

#         if n_cmds > 0:
#             print(f"Batch script for step {step} ready, containing {n_cmds} jobs.")
#             print("\t script: ", out_file)
#         else:
#             print(f"No jobs ready for step {step}")
#         if n_skipped_because_not_ready:
#             print(f"Skipped {n_skipped_because_not_ready} sessions because previous steps were not done.")
#         if n_skipped_because_running:
#             print(f"Skipped {n_skipped_because_running} sessions because they are already being processed.")
#         if n_skipped_because_done:
#             print(f"Skipped {n_skipped_because_done} sessions because they were already done")
        

#     return



def _make_slurm_cmd(
    time,
    gpu,
    mem,
    ncpus,
    job_name,
    slurm_out_dir,
    slurm_out_prefix,
    **kwargs,
):
    """Generate an sbatch command for slurm.

    Parameters
    ----------
    time : str
        Time to request for the job, in HH:MM:SS format

    gpu : bool
        Whether to request a gpu

    mem : str
        Memory to request for the job, e.g. "8GB"

    ncpus : int
        Number of cpus to request for the job

    job_name : str
        Name of the job. For example, "20240101_J04301_CENTERNET".

    slurm_out_dir : str
        Path to the directory to save slurm output files

    slurm_out_prefix : str
        Prefix for the slurm output files

    Returns
    -------
    slurm_str : str
        The sbatch command
    """

    if gpu:
        partition = "gpu_quad"
    else:
        partition = "short"

    slurm_str = (
        'sbatch '
        f'-p {partition} '
        f'-t {time} '
        f'--mem {mem} '
        f'-c {ncpus} '
        f'-J {job_name} '
        f'-o {slurm_out_dir}/slurm_{slurm_out_prefix}_%j.out '  # %j here is jobid, not job name
    )
    
    if gpu:
        slurm_str = slurm_str + " --gres=gpu:1 "
    
    slurm_str = slurm_str + '--wrap '
    
    return slurm_str


def _make_wrap_cmd(
    func_path,
    conda_env,
    modules=['gcc/9.2.0', 'ffmpeg'],
):
    """Generate the wrap portion of an sbatch command.

    Parameters
    ----------
    func_path : str
        Path to the function to run

    conda_env : str
        Name of the conda environment to activate

    modules : list, optional
        List of modules to load, by default ['gcc/9.2.0', 'ffmpeg']

    Returns
    -------
    wrap_str : str
        The wrap portion of the sbatch command
    """

    module_load_str = " ".join([f"module load {module};"for module in modules])
    wrap_str = (
        '\'eval "$(conda shell.bash hook)"; '
        f'conda activate {conda_env}; '
        f'{module_load_str} '
        f'python {func_path} {{args}}\''
    )
    
    return wrap_str


def run_batch(project_dir, processing_step, shell_script=None):
    """Run the most recent batch script for a processing step, or a user-specified script. Does NOT check if the specific item / step is already running.

    Notes:
        -- Automatically runs update_running_jobs() at the end.
        -- This function assesses recency by the datestring in the file name, not by file modification time.

    Parameters
    ----------
    project_dir : str
        Path to the project directory

    processing_step : str
        Step of keypoint processing to run

    shell_script : str, optional
        If given, the script at this path is run directly, instead of looking for the most recent script (sorted alphabetically).

    Raises
    ------
    ValueError
        If the processing step is not recognized

    Returns
    -------
    None
    """
    # Load the project config
    project_dir = os.path.abspath(project_dir)
    config = load_config(project_dir)

    if shell_script is None:
        # Find the latest slurm script in the directory
        shell_scripts = find_files_from_pattern(
            config[processing_step]["slurm_params"]["step_dir"],
            f"{processing_step}_batch_*.sh",
            error_behav="pass")
        if isinstance(shell_scripts, list):
            shell_script_to_run = sorted(shell_scripts)[-1]
        elif isinstance(shell_scripts, str):
            shell_script_to_run = shell_scripts
    else:
        shell_script_to_run = shell_script

    # Run the shell script
    print(f"Running script {os.path.basename(shell_script_to_run)}")
    os.system(f'chmod +x {shell_script_to_run}')
    out = os.popen(f'{shell_script_to_run}').read()
    print(out)

    # Update the config with the list of running jobs
    time.sleep(5)
    update_running_jobs(project_dir, processing_step)

    return


def cancel_batch(project_dir, processing_step, shell_script=None):
    """Cancel the most recent batch script for a processing step, or a user-specified script.

    Parameters
    ----------
    project_dir : str
        Path to the project directory

    processing_step : str
        Step of keypoint processing to cancel

    shell_script : str, optional
        If given, this script is cancelled directly, instead of looking for the most recent script.

    Raises
    ------
    ValueError
        If the processing step is not recognized

    Returns
    -------
    None
    """
    # Load the project config
    project_dir = os.path.abspath(project_dir)
    config = load_config(project_dir)
    if shell_script is None:
        top_level = processing_step
    else:
        top_level = shell_script

    # Cancel the jobs
    for job in config[top_level]["slurm_params"]["jobs_in_progress"]:
        os.system(f'scancel {job}')
        print(f"Cancelled {job}")

    # Update the config
    time.sleep(5)
    update_running_jobs(project_dir, processing_step)

    return


def parse_squeue_output(output):
    """Parse the output of the squeue command into a dict with headers / values.

    """
    lines = output.strip().split('\n')
    headers = lines[0].split()
    job_data = {}
    
    for line in lines[1:]:
        fields = line.split(None, len(headers) - 1)
        job_info = dict(zip(headers, fields))
        job_id = job_info['JOBID']
        job_data[job_id] = job_info
    
    return job_data


def update_running_jobs(project_dir, processing_step):
    """Update the list of running jobs for a processing step.

    Note: this command calls squeue, so it can take a little while.

    Parameters
    ----------
    project_dir : str
        Path to the project directory

    processing_step : str
        Step of keypoint processing to update

    Returns
    -------
    None
    """

    # Load the project config
    project_dir = os.path.abspath(project_dir)
    config = load_config(project_dir)

    # Get the list of running jobs
    running_jobs = parse_squeue_output(os.popen("squeue --me -o '%.18i %.9P %.50j %.8u %.2t %.10M %.9l %.6D %R'").read())
    
    if processing_step in ["CENTERNET", "HRNET"]:
        all_video_names = list(config["VID_INFO"].keys())    
        running_jobs = {k: v for k, v in running_jobs.items() if (processing_step in v['NAME'] and any([vid_name in v['NAME'] for vid_name in all_video_names]))}  # TODO: fix, rn this will detect HRNET.finetune as belonging to both "HRNET.finetune" and "HRNET" steps
    elif processing_step in ["TRIANGULATION", "GIMBAL"]:
        all_session_names = list(config["SESSION_INFO"].keys())
        running_jobs = {k: v for k, v in running_jobs.items() if (processing_step in v['NAME'] and any([session_name in v['NAME'] for session_name in all_session_names]))}

    # Update the config
    config[processing_step]["slurm_params"]["jobs_in_progress"] = running_jobs
    save_config(project_dir, config)

    return running_jobs


<<<<<<< HEAD
def verify_compression_outputs_by_size(project_dir, processing_step, overwrite=False):
    """Verify that compression worked by comparing size of video per frame.

    Parameters
    ----------
    project_dir : str
        Path to the project directory

    overwrite : bool
        If True, re-check videos even if they are marked as done in the config.

    Returns
    -------
    None
    """
    # Load the project config
    project_dir = os.path.abspath(project_dir)
    config = load_config(project_dir)

    if not any(["COMPRESSION" in step for step in config.keys()]):
        raise ValueError("No compression step found in config.")
    elif processing_step not in config.keys():
        raise ValueError(f"Processing step {processing_step} not found in config.")
    elif "COMPRESSION" not in processing_step:
        raise ValueError(f"Processing step {processing_step} is not a compression step.")

    # The compression section of the config has an attr under output_info called "expected_post_comp_max_kb_per_frame"
    # This is the expected maximum size of the video after compression, in kb per frame.
    # Use this to verify that compression worked as expected -- if the size of the video per frame is less than this, it probably worked.
    expected_kb_per_fr = config[processing_step]["output_info"]["expected_post_comp_max_kb_per_frame"]

    n_compressed = 0
    n_not_compressed = 0
    comprn_key = f"{processing_step}_done"

    for vid_name, vid_info in config["VID_INFO"].items():
        if vid_info[comprn_key] and not overwrite:
            continue
    

        actual_kb_per_fr = os.path.getsize(vid_info["video_path"]) / vid_info["nframes"] / 1024

        if actual_kb_per_fr < expected_kb_per_fr:
            n_compressed += 1
            vid_info[comprn_key] = True
        else:
            n_not_compressed += 1
            vid_info[comprn_key] = False

    # Update the config
    update_config(project_dir, {"VID_INFO": config["VID_INFO"]}, verbose=False)

    print(f"{n_compressed} videos compressed, {n_not_compressed} videos not compressed")

    return
=======
# def validate_keypoint_outputs(project_dir, processing_step="HRNET", relative_save_dir="./validations"):
#     """Check the outputs of the HRNET (keypoint detection) step.

#     Parameters
#     ----------
#     project_dir : str
#         Path to the project directory

#     relative_save_dir : str
#         Path to save the validation results, relative to [project_dir]/keypoint_batch/HRNET
#     """

#     # Load the project config
#     project_dir = os.path.abspath(project_dir)
#     config = load_config(project_dir)
#     output_name = config[processing_step]["output_info"]["output_name"]

#     # Find the videos to be checked
#     section = "VID_INFO"
#     def output_file_getter(vid_info):
#         return vid_info["video_path"].replace("mp4", output_name)
    
#     good_files = []
#     incomplete_files = []
#     missing_files = []
#     for _, vid_info in config[section].items():

#         output_file = output_file_getter(vid_info)

#         # Check that the output h5 file exists
#         if not os.path.exists(output_file):
#             missing_files.append(output_file)

#         # Check that the output h5 file is not empty
#         elif not is_file_openable_and_contains_data(output_file):
#             incomplete_files.append(output_file)

#         # Check that the h5 file is fully populated with keypoint data
#         from multicamera_keypoints.v0.detection import load_arrays_from_h5
#         array_dict = load_arrays_from_h5(output_file)
#         all_uvs = array_dict["uv"]
#         n_detected_frames = np.where(np.sum(all_uvs, axis=(1, 2)) == 0)[0][0]
#         if n_detected_frames < len(all_uvs):
#             incomplete_files.append(output_file)

#         # Make validation plots
        

        
        
        


>>>>>>> 96a151c8

def verify_outputs(project_dir, processing_step, overwrite=False):
    """Verify that the outputs of a processing step are present and complete.

    Parameters
    ----------
    project_dir : str
        Path to the project directory

    processing_step : str
        Step of keypoint processing to verify

    overwrite : bool
        If True, re-check videos even if they are marked as done in the config.

    Returns
    -------
    None
    """

    # Load the project config
    project_dir = os.path.abspath(project_dir)
    config = load_config(project_dir)
    output_name = config[processing_step]["output_info"]["output_name"]

    # Find the videos to be checked
    if any([base_step in processing_step  for base_step in ["CENTERNET", "HRNET"]]):
        section = "VID_INFO"
        def output_file_getter(vid_info):
            return vid_info["video_path"].replace("mp4", output_name)
    elif any([base_step in processing_step for base_step in ["TRIANGULATION", "GIMBAL"]]):
        section = "SESSION_INFO"
        def output_file_getter(vid_info):
            return join(vid_info["video_dir"], os.path.basename(vid_info["video_dir"]) + "." + output_name)
    elif processing_step == "CALIBRATION":
        section = "CALIBRATION_VIDEOS"
        def output_file_getter(vid_info):
            return join(vid_info["video_dir"], os.path.basename(vid_info["video_dir"]) + "." + output_name)
    else:
        raise ValueError("Processing step not recognized")

    good_files = []
    incomplete_files = []
    missing_files = []
    for _, vid_info in config[section].items():

        output_file = output_file_getter(vid_info)

        # Check if already known to be done
        if vid_info[f"{processing_step}_done"] and not overwrite:
            good_files.append(output_file)
            continue

        if not os.path.exists(output_file):
            missing_files.append(output_file)
            vid_info[f"{processing_step}_done"] = False
        elif not is_file_openable_and_contains_data(output_file):
            incomplete_files.append(output_file)
            vid_info[f"{processing_step}_done"] = False
        else:
            good_files.append(output_file)
            vid_info[f"{processing_step}_done"] = True

    # Print the results
    print(f"{len(good_files)} out of {len(config[section])} files look ok.")
    if missing_files:
        print(f"{len(missing_files)} files are not present")
    if incomplete_files:
        print(f"{len(incomplete_files)} files are incomplete")

    # Update the config
    update_config(project_dir, {section: config[section]}, verbose=False)

    return good_files, incomplete_files, missing_files


def summarize_progress(project_dir):
    """Summarize the progress of each processing step. (Only looks at config, does not actually check files.)

    Parameters
    ----------
    project_dir : str
        Path to the project directory

    Returns
    -------
    None
    """
    # Load the project config
    project_dir = os.path.abspath(project_dir)
    config = load_config(project_dir)

    all_steps = config.keys()

    # Print the progress
    vid_level_steps = [step for step in all_steps if any([base_step in step for base_step in ["CENTERNET", "HRNET"]])]
    for step in vid_level_steps:
        if step in config:
            n_done = sum([vid_info[f"{step}_done"] for vid_info in config["VID_INFO"].values()])
            n_total = len(config["VID_INFO"])
            print(f"{step}: {n_done}/{n_total} videos done")

    session_level_steps = [step for step in all_steps if any([base_step in step for base_step in ["TRIANGULATION", "GIMBAL"]])]
    for step in session_level_steps:
        if step in config:
            n_done = sum([vid_info[f"{step}_done"] for vid_info in config["SESSION_INFO"].values()])
            n_total = len(config["SESSION_INFO"])
            print(f"{step}: {n_done}/{n_total} sessions done")

    return


def evaluate_failed_jobs(jobids):
    """For a list of jobids, evaluate if they failed, and if so, try to determine why.

    Parameters
    ----------
    jobids : list of str
        List of jobids to evaluate

    Returns
    -------
    job_info : dict
        Dictionary containing information about the jobs
    
    failed_jobs : list of str
        List of jobids that failed

    timedout_jobs : list of str
        List of jobids that timed out
    """
    job_info = {}
    failed_jobs = []
    timedout_jobs = []
    for jobid in jobids:
        job_info[jobid] = {"sacct_info": get_job_info(jobid)}
        status = job_info[jobid]["sacct_info"]["Status"]
        if status == "FAILED":
            failed_jobs.append(jobid)
        elif status == "TIMEOUT" or status == "CANCELLED":
            timedout_jobs.append(jobid)

    print(f"{len(failed_jobs)} failed: {failed_jobs}")
    print(f"{len(timedout_jobs)} timed out: {timedout_jobs}")

    return job_info, failed_jobs, timedout_jobs


def evaluate_resource_usage(jobids, plot=True):
    """Plot the time and memory usage for a list of jobs. Only considers COMPLETED jobs.

    Parameters
    ----------
    project_dir : str
        Path to the project directory

    jobids : list of str
        List of jobids to evaluate

    plot : bool
        If True, plot the results
    
    """

    job_info = {}
    for jobid in jobids:
        job_info[jobid] = {"sacct_info": get_job_info(jobid)}

        if job_info[jobid]["sacct_info"]["Status"] != "COMPLETED":
            job_info.pop(jobid)
            continue

        # import pdb
        # pdb.set_trace()

        # Calculate fraction of time used
        elapsed_time = job_info[jobid]["sacct_info"]["ElapsedTime"]
        requested_time = job_info[jobid]["sacct_info"]["RequestedTime"]
        job_info[jobid]["time_fraction"] = calculate_seconds_from_time_str(elapsed_time) / calculate_seconds_from_time_str(requested_time)

        # Calculate fraction of memory used
        mem_req = job_info[jobid]["sacct_info"]["Mem_Req"]
        mem_used = job_info[jobid]["sacct_info"]["Mem_Used"]
        job_info[jobid]["mem_fraction"] = (
            float(mem_used[:-1]) / float(mem_req[:-1])
        )

    if plot:
        # Generate a cute little summary figure
        # Figure with four subplots
        fig, axs = plt.subplots(2, 2, figsize=(10, 5))
        axs = axs.flatten()

        # sort the jobids by time usage
        sorted_jobids = sorted(job_info, key=lambda x: job_info[x]["time_fraction"])
        time_usages = [job_info[jobid]["time_fraction"] for jobid in sorted_jobids]
        mem_usages_sorted_wrt_time = [job_info[jobid]["mem_fraction"] for jobid in sorted_jobids]
        axs[0].bar(sorted_jobids, time_usages)
        axs[0].set_title("Sorted fractional time usage")
        axs[1].bar(sorted_jobids, mem_usages_sorted_wrt_time)
        axs[1].set_title("[memory]")
        
        # sort the jobids by memory usage, and plot
        sorted_jobids = sorted(job_info, key=lambda x: job_info[x]["mem_fraction"])
        mem_usages = [job_info[jobid]["mem_fraction"] for jobid in sorted_jobids]
        time_usages_sorted_wrt_mem = [job_info[jobid]["time_fraction"] for jobid in sorted_jobids]
        axs[2].bar(sorted_jobids, mem_usages)
        axs[2].set_title("Sorted fractional memory usage")
        axs[3].bar(sorted_jobids, time_usages_sorted_wrt_mem)
        axs[3].set_title("[time]")

        for ax in axs:
            ax.set_xticks([])
            ax.set_xticklabels([])
            ax.set_xlabel("JobID")
            ax.set_ylabel("Fraction used")
            ax.set_ylim([0, 1])

        fig.tight_layout()

    return job_info<|MERGE_RESOLUTION|>--- conflicted
+++ resolved
@@ -358,28 +358,21 @@
             out_file = join(config[step]["slurm_params"]["step_dir"], f"{step}_batch_{now}.sh")
             
             with open(out_file, "a") as f:
-<<<<<<< HEAD
-                args_str = " ".join([arg for arg in config[step]["func_args"].values()]).format(**vid_info)
+                args_str = " ".join([arg for arg in config[step]["func_args"].values()]).format(**item_info)
                 if "func_kwargs" in config[step]:
                     kwargs_str = " ".join([f"--{k} {v}" if not isinstance(v, bool) else f"--{k}" for k, v in config[step]["func_kwargs"].items()])
                 else:
                     kwargs_str = ""
                 if "output_name" in config[step]["output_info"]:
                     kwargs_str = kwargs_str + f" --output_name {config[step]['output_info']['output_name']}"
-                full_cmd = cmd.format(args=args_str, kwargs=kwargs_str)
-=======
-
-                # Prepare the un-formatted args (i.e. "{video_path}")
-                args_str = " ".join([arg for arg in config[step]["func_args"].values()]).format(**item_info)
-                args_str = args_str + f" --output_name {config[step]['output_info']['output_name']}"
                 if overwrite:
                     args_str = args_str + " --overwrite"
+                full_cmd = cmd.format(args=args_str, kwargs=kwargs_str)
 
                 # Finally, add item-specific arguments (ie path to a specific video)
                 full_cmd = cmd.format(args=args_str)  # TODO: this could probably be part of _make_wrap_cmd
 
-                # Write the command to the file
->>>>>>> 96a151c8
+                # Write to file
                 f.write(full_cmd)
                 f.write("\n\n")
             n_cmds += 1
@@ -399,124 +392,6 @@
             print(f"Skipped {n_skipped_because_done} jobs because they were already done")
         
     return
-
-
-# def prepare_session_batch(project_dir, processing_steps=None, increment_time_fraction=1.0, overwrite=False):
-#     """ Prepare a batch script for session-level processing steps, ie TRIANGULATION and GIMBAL.
-
-#     Parameters
-#     ----------
-#     project_dir : str
-#         Path to the project directory
-
-#     processing_steps : list of str
-#         List of processing steps to run. For example, ["TRIANGULATION", "GIMBAL"]
-
-#     increment_time_fraction : float, optional
-#         If given, the time requested for each job is multiplied by this factor.
-#         Useful for when a few jobs fail due to timeout and you need to re-run.
-
-#     overwrite : bool
-#         If True, recalculate the number of frames in each video, re-do processing steps, etc.
-#     """
-#     # Load the project config
-#     project_dir = os.path.abspath(project_dir)
-#     config = load_config(project_dir)
-
-#     if processing_steps is None:
-#         raise ValueError("Please specify at least one processing step to run")
-#     elif not all([
-#         any([base_step in step for base_step in ["TRIANGULATION", "GIMBAL"]])
-#         for step in processing_steps
-#     ]):
-#         raise ValueError("Only CENTERNET and HRNET are supported as video-level processing steps")
-
-    
-
-#     # Make a directory to hold files relevant to each proc step
-#     for step in processing_steps:
-#         step_dir = join(project_dir, "keypoint_batch", step)
-#         slurm_out_dir = join(step_dir, "slurm_outs")
-#         os.makedirs(step_dir, exist_ok=True)
-#         os.makedirs(slurm_out_dir, exist_ok=True)
-#         update_config(
-#             project_dir, 
-#             {step: {"slurm_params": {
-#                 "slurm_out_dir": slurm_out_dir,
-#                 "step_dir": step_dir,
-#             }}},
-#             verbose=False,
-#         )
-
-#     # Generate the commands required for each step / video
-#     time.sleep(0.5)
-#     now = datetime.datetime.now().strftime("%Y-%m-%d_%H-%M-%S")
-#     config = load_config(project_dir)
-#     n_skipped_because_not_ready = 0
-#     n_skipped_because_running = 0
-#     n_skipped_because_done = 0
-#     for step in processing_steps:
-#         n_cmds = 0
-#         for session_name, session_info in config["SESSION_INFO"].items():
-
-
-#             # Check triang is done before gimbal
-#             if step == "GIMBAL" and not session_info["TRIANGULATION_done"]:
-#                 n_skipped_because_not_ready += 1
-#                 continue
-            
-#             if not session_info["ready_for_processing"]:
-#                 n_skipped_because_not_ready += 1
-#                 continue
-
-#             # Check if this step is done on this session, if so, skip
-#             if f"{step}_done" in session_info and session_info[f"{step}_done"] and not overwrite:
-#                 n_skipped_because_done += 1
-#                 continue
-
-#             # Check if this session is currently being run
-#             jobs_in_prog_names = [d["NAME"] for d in config[step]["slurm_params"]["jobs_in_progress"].values()]
-#             if any([session_name in job_name for job_name in jobs_in_prog_names]):
-#                 n_skipped_because_running += 1
-#                 continue
-
-#             slurm_cmd = _make_slurm_cmd(
-#                 time=session_info[f"{step}_time"],
-#                 **config[step]['slurm_params'],
-#                 slurm_out_prefix=f"{step}_{session_name}_{now}",
-#                 job_name=f"{session_name}_{step}",
-#             )
-#             wrap_cmd = _make_wrap_cmd(**config[step]['wrap_params'])
-#             cmd = slurm_cmd + wrap_cmd
-#             out_file = join(config[step]["slurm_params"]["step_dir"], f"{step}_batch_{now}.sh")
-#             with open(out_file, "a") as f:
-#                 try:
-#                     args_str = " ".join([arg for arg in config[step]["func_args"].values()]).format(**session_info)
-#                 except KeyError:
-#                     warnings.warn(f"Could not find all required arguments for step {step} in session {session_name}. Skipping.")
-#                     continue
-#                 if overwrite:
-#                     args_str = args_str + " --overwrite"
-#                 full_cmd = cmd.format(args=args_str)
-#                 f.write(full_cmd)
-#                 f.write("\n\n")
-#             n_cmds += 1
-
-#         if n_cmds > 0:
-#             print(f"Batch script for step {step} ready, containing {n_cmds} jobs.")
-#             print("\t script: ", out_file)
-#         else:
-#             print(f"No jobs ready for step {step}")
-#         if n_skipped_because_not_ready:
-#             print(f"Skipped {n_skipped_because_not_ready} sessions because previous steps were not done.")
-#         if n_skipped_because_running:
-#             print(f"Skipped {n_skipped_because_running} sessions because they are already being processed.")
-#         if n_skipped_because_done:
-#             print(f"Skipped {n_skipped_because_done} sessions because they were already done")
-        
-
-#     return
-
 
 
 def _make_slurm_cmd(
@@ -774,7 +649,6 @@
     return running_jobs
 
 
-<<<<<<< HEAD
 def verify_compression_outputs_by_size(project_dir, processing_step, overwrite=False):
     """Verify that compression worked by comparing size of video per frame.
 
@@ -830,61 +704,7 @@
     print(f"{n_compressed} videos compressed, {n_not_compressed} videos not compressed")
 
     return
-=======
-# def validate_keypoint_outputs(project_dir, processing_step="HRNET", relative_save_dir="./validations"):
-#     """Check the outputs of the HRNET (keypoint detection) step.
-
-#     Parameters
-#     ----------
-#     project_dir : str
-#         Path to the project directory
-
-#     relative_save_dir : str
-#         Path to save the validation results, relative to [project_dir]/keypoint_batch/HRNET
-#     """
-
-#     # Load the project config
-#     project_dir = os.path.abspath(project_dir)
-#     config = load_config(project_dir)
-#     output_name = config[processing_step]["output_info"]["output_name"]
-
-#     # Find the videos to be checked
-#     section = "VID_INFO"
-#     def output_file_getter(vid_info):
-#         return vid_info["video_path"].replace("mp4", output_name)
-    
-#     good_files = []
-#     incomplete_files = []
-#     missing_files = []
-#     for _, vid_info in config[section].items():
-
-#         output_file = output_file_getter(vid_info)
-
-#         # Check that the output h5 file exists
-#         if not os.path.exists(output_file):
-#             missing_files.append(output_file)
-
-#         # Check that the output h5 file is not empty
-#         elif not is_file_openable_and_contains_data(output_file):
-#             incomplete_files.append(output_file)
-
-#         # Check that the h5 file is fully populated with keypoint data
-#         from multicamera_keypoints.v0.detection import load_arrays_from_h5
-#         array_dict = load_arrays_from_h5(output_file)
-#         all_uvs = array_dict["uv"]
-#         n_detected_frames = np.where(np.sum(all_uvs, axis=(1, 2)) == 0)[0][0]
-#         if n_detected_frames < len(all_uvs):
-#             incomplete_files.append(output_file)
-
-#         # Make validation plots
-        
-
-        
-        
-        
-
-
->>>>>>> 96a151c8
+
 
 def verify_outputs(project_dir, processing_step, overwrite=False):
     """Verify that the outputs of a processing step are present and complete.
